import json
import re
import random
import numpy as np
import hashlib
import os
import pickle
from datetime import datetime, timedelta
from typing import List, Dict, Any, Optional, Tuple

from langchain.prompts import PromptTemplate
from langchain.output_parsers import PydanticOutputParser
from langchain_ollama import OllamaLLM
from pydantic import BaseModel, Field

from src.data_manager import DataManager
# Local imports
from src.data_models import QueryResult, UserQuery
from src.utils import create_structured_context, format_filters_description, normalize_query

# Set fixed random seeds for deterministic behavior
random.seed(42)
np.random.seed(42)


class CacheManager:
    """Manages persistent caching to disk with expiration functionality."""

    def __init__(self, cache_dir="./cache", expiration_days=7):
        """
        Initialize the cache manager.

        Args:
            cache_dir: Directory to store cache files
            expiration_days: Number of days after which cache entries expire (0 for no expiration)
        """
        self.cache_dir = cache_dir
        self.expiration_days = expiration_days
        os.makedirs(cache_dir, exist_ok=True)

    def get_cache_path(self, key):
        """Get the file path for a cache key."""
        return os.path.join(self.cache_dir, f"{key}.pickle")

    def get(self, key):
        """Retrieve a value from cache if it exists and isn't expired."""
        path = self.get_cache_path(key)
        if not os.path.exists(path):
            return None

        # Check for expiration
        if self.expiration_days > 0:
            modified_time = datetime.fromtimestamp(os.path.getmtime(path))
            if datetime.now() - modified_time > timedelta(days=self.expiration_days):
                os.remove(path)  # Remove expired cache
                return None

        try:
            with open(path, 'rb') as f:
                return pickle.load(f)
        except Exception as e:
            print(f"Cache retrieval error: {e}")
            return None

    def set(self, key, value):
        """Store a value in the cache."""
        path = self.get_cache_path(key)
        try:
            with open(path, 'wb') as f:
                pickle.dump(value, f)
            return True
        except Exception as e:
            print(f"Cache storage error: {e}")
            return False


# Intent analysis models
class QueryIntent(BaseModel):
    """Model for representing the detected intent of a user query."""
    primary_intent: str = Field(
        ...,
        description="The primary intent of the query (search, filter, compare, analyze, explain, summarize)"
    )
    secondary_intent: Optional[str] = Field(
        None,
        description="Optional secondary intent of the query"
    )
    filter_criteria: Dict[str, Any] = Field(
        default_factory=dict,
        description="Extracted filter criteria (wave, section, variable name, etc.)"
    )
    target_variables: List[str] = Field(
        default_factory=list,
        description="List of specifically mentioned variable names"
    )
    time_periods: List[str] = Field(
        default_factory=list,
        description="List of time periods or waves mentioned"
    )
    analysis_type: Optional[str] = Field(
        None,
        description="Type of analysis requested (trend, correlation, significance, etc.)"
    )
    confidence: float = Field(
        ...,
        description="Confidence score (0-1) for the intent detection"
    )


class ProcessedQuery(BaseModel):
    """Complete processed query with intent and results."""
    original_query: str
    intent: QueryIntent
    results: List[QueryResult] = []
    answer: str = ""
    context_used: List[str] = []


class QueryProcessor:
    """
    Processes user queries using a combination of vector search,
    intent analysis, and LLM-based response generation.
    """

    def __init__(self, data_manager: DataManager, model_name: str = "llama3.2:latest"):
        """
        Initialize the query processor.

        Args:
            data_manager: DataManager instance with loaded data
            model_name: Name of the Ollama model to use
        """
        self.data_manager = data_manager
        self.model_name = model_name

        # Initialize Ollama LLM
        self.llm = OllamaLLM(model=model_name)

        # Initialize cache manager
        self.cache_manager = CacheManager()

        # Initialize memory caches
        self._memory_cache = {
            'intent': {},
            'query': {},
            'answer': {}
        }

        # Initialize intent analysis chain
        self.intent_chain = self._create_intent_chain()

        # Initialize answer generation chain
        self.answer_chain = self._create_answer_chain()

    def _create_intent_chain(self):
        """Create the chain for query intent analysis."""
        # Create the parser
        parser = PydanticOutputParser(pydantic_object=QueryIntent)

        # Intent analysis prompt
        intent_template = """
        You are an AI assistant analyzing user queries about longitudinal survey data.

        Given a user query, determine the primary intent, extract relevant filters,
        and identify any specific variables or time periods mentioned.

        Available waves: {available_waves}
        Available sections: {available_sections}
        Available variables: {sample_variables}

        USER QUERY: {query}

        Analyze the above query and ONLY output a valid JSON object.
        The JSON must be in the following format:

        {format_instructions}

        """

        # Create the prompt template
        prompt = PromptTemplate(
            template=intent_template,
            input_variables=["query", "available_waves", "available_sections", "sample_variables"],
            partial_variables={"format_instructions": parser.get_format_instructions()}
        )

        # Create and return the chain (using LCEL pattern)
        return prompt | self.llm | parser

    def _create_answer_chain(self):
        """Create the chain for generating answers to queries."""
        answer_template = """
        You are an AI assistant helping users explore and understand longitudinal survey data.

        USER QUERY: {query}

        QUERY INTENT: {intent}

        RELEVANT SURVEY QUESTIONS:
        {context}

        Based on the query intent and the provided survey questions, provide a comprehensive and accurate answer.
        Focus on directly addressing the user's intent and providing relevant insights from the data.

        When referring to survey questions, mention their variable names (e.g., KLB023D) and waves.
        If the user is asking about trends over time, make sure to highlight differences across waves.
        If multiple questions are relevant, synthesize information across them.

        If statistical information is requested, provide it clearly with proper context.

        YOUR ANSWER:
        """

        # Create the prompt template
        prompt = PromptTemplate(
            template=answer_template,
            input_variables=["query", "intent", "context"]
        )

        # Create and return the chain (using LCEL pattern)
        return prompt | self.llm

    def _get_cache_key(self, prefix: str, query: str, extra_data: Any = None) -> str:
        """
        Generate a consistent cache key using the query and optional extra data.

        Args:
            prefix: Cache key prefix
            query: The user query
            extra_data: Optional additional data to include in the key

        Returns:
            A unique cache key as string
        """
        # Create a normalized string from the query and extra data
        if extra_data:
            key_data = f"{normalize_query(query)}_{str(extra_data)}"
        else:
            key_data = normalize_query(query)

        # Create MD5 hash
        return f"{prefix}_{hashlib.md5(key_data.encode()).hexdigest()}"

        
    def analyze_intent(self, query: str) -> QueryIntent:
        """
        Analyze the intent of a user query with improved error handling and caching.

        Args:
            query: The user query string

        Returns:
            QueryIntent object with detected intent information
        """
        # Normalize the query for consistent caching
        normalized_query = normalize_query(query)

        # Generate cache key
        cache_key = self._get_cache_key('intent', normalized_query)

        # Check memory cache first (fastest)
        if cache_key in self._memory_cache['intent']:
            print(f"Using memory cache for intent: {query}")
            return self._memory_cache['intent'][cache_key]

        # Then check disk cache
        cached_intent = self.cache_manager.get(cache_key)
        if cached_intent:
            print(f"Using disk cache for intent: {query}")
            # Also store in memory for faster access next time
            self._memory_cache['intent'][cache_key] = cached_intent
            return cached_intent

        try:
            # Get available metadata for context
            available_waves = self.data_manager.get_unique_values("wave")
            available_sections = self.data_manager.get_unique_values("section")

            # Use deterministic sampling instead of random sampling
            all_variables = self.data_manager.df["variable_name"].tolist()
            # Sort to ensure consistent ordering
            all_variables.sort()
            # Take the first 20 (or fewer) elements predictably
            sample_variables = all_variables[:min(20, len(all_variables))]

            # Create a more direct prompt to get just JSON (bypassing the chain)
            direct_template = """
            Analyze this query about survey data: "{query}"

            Available waves: {waves}
            Available sections: {sections}
            Available variables: {variables}

            ONLY return a valid JSON object in this exact format with no additional wrapper or nested properties.
            DO NOT use comments in the JSON - they will break parsing:
            {{
                "primary_intent": "search",
                "secondary_intent": null,
                "filter_criteria": {{}},
                "target_variables": [],
                "time_periods": [],
                "analysis_type": null,
                "confidence": 0.7
            }}
            """

            prompt = direct_template.format(
                query=query,
                waves=", ".join(available_waves),
                sections=", ".join(available_sections),
                variables=", ".join(sample_variables)
            )

            # Get the raw response from LLM
            raw_result = self.llm.invoke(prompt)

            # Clean up any comments in the JSON
            raw_result = re.sub(r'//.*', '', raw_result)

            # Extract JSON using regex
            json_match = re.search(r'\{[\s\S]*\}', raw_result)
            if json_match:
                json_str = json_match.group(0)
                try:
                    # Parse the JSON into a dict
                    data = json.loads(json_str)

                    # Check for nested "properties" structure and extract if needed
                    if "properties" in data:
                        print("Found nested properties structure, extracting...")
                        data = data["properties"]

                    # Ensure required fields are present
                    if "primary_intent" not in data:
                        data["primary_intent"] = "search"
                    if "confidence" not in data:
                        data["confidence"] = 0.7

                    # Check if target_variables is a list of dictionaries and convert to strings
                    if "target_variables" in data and isinstance(data["target_variables"], list):
                        # Check if elements are dictionaries with a 'name' field
                        for i, var in enumerate(data["target_variables"]):
                            if isinstance(var, dict) and "name" in var:
                                # Replace the dictionary with just the name string
                                data["target_variables"][i] = var["name"]
                    
                    # IMPORTANT FIX: Handle time_periods in dictionary format
                    if "time_periods" in data and isinstance(data["time_periods"], list):
                        processed_time_periods = []
                        for period in data["time_periods"]:
                            if isinstance(period, dict):
                                # Handle dictionary format (e.g., {"start_date": 2004, "end_date": 2008})
                                if "start_date" in period and "end_date" in period:
                                    start_year = period["start_date"]
                                    end_year = period["end_date"]
                                    
                                    # Generate individual year strings for each year in the range
                                    for year in range(start_year, end_year + 1, 2):  # Assuming years increment by 2
                                        if year <= 2018:  # Ensure we don't go beyond available data
                                            processed_time_periods.append(f"{year} Core")
                                elif "year" in period:
                                    # Handle single year dictionaries
                                    processed_time_periods.append(f"{period['year']} Core")
                            elif isinstance(period, str):
                                # Handle already correctly formatted strings
                                if " Core" not in period and period.isdigit():
                                    processed_time_periods.append(f"{period} Core")
                                else:
                                    processed_time_periods.append(period)
                            elif isinstance(period, int):
                                # Handle plain year numbers
                                processed_time_periods.append(f"{period} Core")
                        
                        # Replace the time_periods with our processed list
                        data["time_periods"] = processed_time_periods
                        print(f"Processed time periods: {processed_time_periods}")

                    # Create the QueryIntent object
                    intent = QueryIntent(**data)

                    # Cache the intent in memory
                    self._memory_cache['intent'][cache_key] = intent

                    # Cache to disk as well
                    self.cache_manager.set(cache_key, intent)

                    return intent

                except json.JSONDecodeError as e:
                    print(f"JSON decode error: {e}, json_str: {json_str}")
                    # Continue to fallback

        except Exception as e:
            print(f"Error in intent analysis: {e}")

        # Fallback - extract key information directly from the query text
        primary_intent = "search"  # Default intent

        # Check for specific words that might indicate intent
        if re.search(r'\b(compare|comparison|differences?|changes?)\b', query.lower()):
            primary_intent = "compare"
        elif re.search(r'\b(explain|meaning|definition|what\s+is|tell\s+me\s+about)\b', query.lower()):
            primary_intent = "explain"
        elif re.search(r'\b(analysis|analyze|trend|correlation|relationship)\b', query.lower()):
            primary_intent = "analyze"
        elif re.search(r'\b(summarize|summary|overview)\b', query.lower()):
            primary_intent = "summarize"

        # Try to extract any variable names (e.g., KLB033)
        variable_pattern = r'\b([A-Z]{2,3}\d{3}[A-Z]?)\b'
        target_variables = re.findall(variable_pattern, query)

        # Extract any mentioned time periods (if waves are numeric)
        time_periods = []
        wave_pattern = r'\b(\d{4})\b'  # Look for 4-digit years
        wave_matches = re.findall(wave_pattern, query)
        
        # Format wave matches with " Core" suffix
        for year in wave_matches:
            time_periods.append(f"{year} Core")
        
        # Also check for "wave X" mentions
        wave_mention_pattern = r'\bwave\s+(\d+|[ivxlcdm]+)\b'
        wave_mention_matches = re.findall(wave_mention_pattern, query.lower())
        
        # Try to map these to years if possible
        for wave_num in wave_mention_matches:
            # For now, just add as is (better handling could be added)
            if wave_num not in time_periods:
                time_periods.append(wave_num)

        # Create fallback intent
        intent = QueryIntent(
            primary_intent=primary_intent,
            secondary_intent=None,
            filter_criteria={},
            target_variables=target_variables,
            time_periods=time_periods,
            analysis_type=None,
            confidence=0.6
        )

        # Cache the fallback intent
        self._memory_cache['intent'][cache_key] = intent
        self.cache_manager.set(cache_key, intent)

        return intent

    # Update the find_relevant_questions method in QueryProcessor class

    def find_relevant_questions(self, query: str, intent: QueryIntent, limit: int = 20) -> List[QueryResult]:
        """
        Find relevant survey questions based on query and intent using hybrid search.
        """
        # Create a cache key
        cache_key = self._get_cache_key(
            'query',
            query,
            (intent.primary_intent, tuple(intent.target_variables), tuple(intent.time_periods), limit)
        )

        # Check memory cache
        if cache_key in self._memory_cache['query']:
            print(f"Using memory cache for query results: {query}")
            return self._memory_cache['query'][cache_key]

        # Check disk cache
        cached_results = self.cache_manager.get(cache_key)
        if cached_results:
            print(f"Using disk cache for query results: {query}")
            self._memory_cache['query'][cache_key] = cached_results
            return cached_results

        # Start with an empty list
        results = []

        # First handle exact variable matches
        if intent.target_variables:
            for var_name in intent.target_variables:
                question = self.data_manager.get_question_by_variable(var_name)
                if question:
                    results.append(
                        QueryResult(
                            question=question,
                            similarity_score=1.0,
                            relevance_explanation=f"Exact match for requested variable {var_name}"
                        )
                    )

<<<<<<< HEAD
        # Apply filters from intent, including time periods
        filters = {}

        # IMPORTANT FIX: Add time_periods to filters if present
        if intent.time_periods:
            print(f"Filtering by time periods: {intent.time_periods}")
            filters["wave"] = intent.time_periods
        else:
            # Use all available waves if none specified
            available_waves = self.data_manager.get_unique_values("wave")
            print(f"No time periods specified, using all available waves: {available_waves}")
            filters["wave"] = available_waves

        # Check if there are any other filter criteria in the intent
        if intent.filter_criteria:
            # Merge with existing filters
            filters.update(intent.filter_criteria)
            
        print(f"Applied filters: {filters}")

        # Get a larger set of questions to search through
        try:
            # IMPORTANT FIX: Pass filters to filter_questions to apply the time period filter
            # and use balanced sampling with a higher limit
            all_questions = self.data_manager.filter_questions(
                filters=filters, 
                limit=1000,  # Increased from 500
                balanced=True
            )
            print(f"Retrieved {len(all_questions)} questions after filtering")
=======
        # If we need more results
        if len(results) < limit:
            remaining_limit = limit - len(results)

            # Prepare filters
            filters = {}
>>>>>>> 10fe9366

            # Add time period filters if present
            if intent.time_periods:
                filters["wave"] = intent.time_periods

            # Add other filters from intent
            if intent.filter_criteria:
                for key, value in intent.filter_criteria.items():
                    if key not in filters:
                        filters[key] = value

            # Get existing variables to avoid duplicates
            existing_vars = {result.question.variable_name for result in results}

            try:
                # Use hybrid search with proper error handling
                hybrid_results = self.data_manager.hybrid_search(
                    query_text=query,
                    filters=filters,  # This will be properly handled now
                    limit=remaining_limit * 2
                )

                # Filter out duplicates
                hybrid_results = [r for r in hybrid_results
                                  if r.question.variable_name not in existing_vars]

                # Add to results
                results.extend(hybrid_results[:remaining_limit])

            except Exception as e:
                print(f"Error in hybrid search during find_relevant_questions: {e}")
                # Try fallback to direct semantic search
                try:
                    semantic_results = self.data_manager.query_similar(
                        query_text=query,
                        filters={},  # Empty filters should now be handled correctly
                        limit=remaining_limit
                    )

                    # Filter out duplicates
                    semantic_results = [r for r in semantic_results
                                        if r.question.variable_name not in existing_vars]

                    # Add to results
                    results.extend(semantic_results[:remaining_limit])

<<<<<<< HEAD
        # If we haven't reached the limit yet, perform semantic search
        if len(results) < limit:
            remaining = limit - len(results)
            existing_vars = {result.question.variable_name for result in results}
            
            try:
                # IMPORTANT FIX: Also pass filters to semantic search for consistency
                semantic_results = self.data_manager.query_similar(
                    query_text=query,
                    filters=filters,  # Pass the filters including time_periods
                    limit=remaining
                )
                
                # Filter out variables we already have
                for result in semantic_results:
                    if result.question.variable_name not in existing_vars:
                        results.append(result)
                        existing_vars.add(result.question.variable_name)
                        
                print(f"Added {len(semantic_results)} results from semantic search")
            except Exception as e:
                print(f"Error in semantic search: {e}")
=======
                except Exception as se:
                    print(f"Fallback search also failed: {se}")
>>>>>>> 10fe9366

        # Sort by relevance
        results.sort(key=lambda x: x.similarity_score, reverse=True)

<<<<<<< HEAD
        # Limit the results
        final_results = results[:limit]
        
        # Debug: Print distribution of waves in results
        wave_distribution = {}
        for result in final_results:
            wave = result.question.wave
            wave_distribution[wave] = wave_distribution.get(wave, 0) + 1
        print(f"Wave distribution in results: {wave_distribution}")

=======
>>>>>>> 10fe9366
        # Cache the results
        final_results = results[:limit]
        self._memory_cache['query'][cache_key] = final_results
        self.cache_manager.set(cache_key, final_results)

        return final_results

    def generate_answer(self, query: str, intent: QueryIntent, results: List[QueryResult]) -> str:
        """
        Generate an answer based on query intent and relevant results with improved structure
        for handling larger result sets.

        Args:
            query: The original user query
            intent: The analyzed query intent
            results: List of relevant survey questions

        Returns:
            Generated answer text
        """
        # Create a unique key for this specific combination of query, intent, and results
        answer_key = self._get_cache_key(
            'answer',
            query,
            (
                intent.primary_intent,
                tuple(intent.target_variables),
                tuple(r.question.variable_name for r in results)
            )
        )

        # Check memory cache first
        if answer_key in self._memory_cache['answer']:
            print(f"Using memory cache for answer: {query}")
            return self._memory_cache['answer'][answer_key]

        # Then check disk cache
        cached_answer = self.cache_manager.get(answer_key)
        if cached_answer:
            print(f"Using disk cache for answer: {query}")
            # Store in memory cache too
            self._memory_cache['answer'][answer_key] = cached_answer
            return cached_answer

        try:
            # Check if we have results
            if not results:
                answer = "I couldn't find any survey questions related to your query. Please try rephrasing or being more specific about what you're looking for."

                # Cache the answer
                self._memory_cache['answer'][answer_key] = answer
                self.cache_manager.set(answer_key, answer)

                return answer

            # Organize results into multiple tiers by relevance - ADJUSTED THRESHOLDS
            exact_matches = []  # 0.95-1.0: Perfect or near-perfect matches (increased from 0.9)
            high_relevance = []  # 0.85-0.94: Very relevant (adjusted range)
            medium_relevance = []  # 0.75-0.84: Somewhat relevant (adjusted range)
            low_relevance = []  # Below 0.75: Limited relevance (adjusted threshold)

            for result in results:
                if result.similarity_score >= 0.95:  # Increased from 0.9
                    exact_matches.append(result)
                elif result.similarity_score >= 0.85:  # Increased from 0.8
                    high_relevance.append(result)
                elif result.similarity_score >= 0.75:  # Increased from 0.7
                    medium_relevance.append(result)
                else:
                    low_relevance.append(result)

            # Create a more structured response for many results
            response_parts = []

            # Add an introduction
            total_count = len(results)
            search_term = query.replace("give me all", "").replace("variables related to", "").strip()

            if total_count == 1:
                intro = f"I found 1 survey question related to '{search_term}'."
            else:
                intro = f"I found {total_count} survey questions related to '{search_term}'."

            response_parts.append(intro)

            # Add main variables section for exact matches
            if exact_matches:
                response_parts.append("\n## Exact Matches\n")
                for result in exact_matches:
                    q = result.question
                    var_info = f"**{q.variable_name}**: {q.description} (Wave: {q.wave})\n"
                    var_info += f"*Question:* {q.question}\n"

                    # Add response summary if available
                    if q.response_items and len(q.response_items) > 0:
                        var_info += "*Response options include:* "
                        options = [r.option for r in q.response_items[:3]]
                        if len(q.response_items) > 3:
                            options.append("...")
                        var_info += ", ".join(options) + "\n"

                    response_parts.append(var_info)

            # Add highly relevant variables
            if high_relevance:
                if exact_matches:  # If we already have exact matches, label these differently
                    response_parts.append("\n## Highly Relevant Variables\n")
                else:  # Otherwise these are our main variables
                    response_parts.append("\n## Main Variables\n")

                for result in high_relevance:
                    q = result.question
                    var_info = f"**{q.variable_name}**: {q.description} (Wave: {q.wave})\n"
                    var_info += f"*Question:* {q.question}\n"

                    # Add response summary if available (more concise if we have many variables)
                    if q.response_items and len(q.response_items) > 0:
                        var_info += "*Response options include:* "
                        options = [r.option for r in q.response_items[:3]]
                        if len(q.response_items) > 3:
                            options.append("...")
                        var_info += ", ".join(options) + "\n"

                    response_parts.append(var_info)

            # Add medium relevance section
            if medium_relevance:
                response_parts.append("\n## Related Variables\n")

                # If we have many variables, use more compact format
                if len(medium_relevance) > 5:
                    # More compact format for many variables
                    for i, result in enumerate(medium_relevance):
                        q = result.question
                        var_info = f"**{q.variable_name}**: {q.description} (Wave: {q.wave})\n"
                        response_parts.append(var_info)
                else:
                    # Regular format for fewer variables
                    for i, result in enumerate(medium_relevance):
                        q = result.question
                        var_info = f"**{q.variable_name}**: {q.description} (Wave: {q.wave})\n"
                        var_info += f"*Question:* {q.question}\n"
                        response_parts.append(var_info)

            # Add low relevance section if needed
            if low_relevance and (exact_matches or high_relevance or medium_relevance):
                response_parts.append("\n## Other Potentially Related Variables\n")
                # Very compact format for low relevance matches
                var_list = [f"**{r.question.variable_name}** ({r.question.description})" for r in low_relevance]
                response_parts.append(", ".join(var_list))

            # Add usage suggestions
            if total_count > 0:
                response_parts.append("\n## Research Suggestions\n")
                response_parts.append("Based on these variables, you could explore:")

                # Generate research suggestions based on the found variables
                if exact_matches:
                    main_var = exact_matches[0].question.variable_name
                elif high_relevance:
                    main_var = high_relevance[0].question.variable_name
                elif medium_relevance:
                    main_var = medium_relevance[0].question.variable_name
                else:
                    main_var = low_relevance[0].question.variable_name

                suggestions = [
                    f"- How responses to {main_var} vary across different demographic groups",
                    f"- Relationships between {main_var} and other related variables",
                    "- Differences in responses across different waves of the survey"
                ]

                response_parts.append("\n".join(suggestions))

            # Join all parts
            answer = "\n".join(response_parts)

            # Cache the answer
            self._memory_cache['answer'][answer_key] = answer
            self.cache_manager.set(answer_key, answer)

            return answer

        except Exception as e:
            print(f"Error in structured answer generation: {e}")
            fallback_answer = f"I found {len(results)} variables related to your query about '{query}'. The most relevant ones include: " + \
                              ", ".join([f"{r.question.variable_name} ({r.question.description})" for r in results[:3]])

            # Cache the fallback answer
            self._memory_cache['answer'][answer_key] = fallback_answer
            self.cache_manager.set(answer_key, fallback_answer)

            return fallback_answer

    def process_query(self, user_query: UserQuery) -> ProcessedQuery:
        """
        Process a user query end-to-end with better error handling.

        Args:
            user_query: UserQuery object with query text and parameters

        Returns:
            ProcessedQuery object with intent, results, and answer
        """
        try:
            # Analyze intent
            intent = self.analyze_intent(user_query.query_text)

            print(f"Intent analyzed: {intent}")

            # Find relevant questions with balanced sampling
            results = self.find_relevant_questions(
                query=user_query.query_text,
                intent=intent,
                limit=user_query.limit
            )

            # If no results found through intent analysis, try direct semantic search
            if not results:
                try:
                    # Get all available waves for complete search
                    available_waves = self.data_manager.get_unique_values("wave")
                    wave_filter = {"wave": available_waves}
                    
                    # Create ChromaDB compatible filter
                    chroma_filter = {"$or": []}
                    for wave in available_waves:
                        chroma_filter["$or"].append({"wave": {"$eq": wave}})
                    
                    # Try semantic search with wave filter
                    results = self.data_manager.query_similar(
                        query_text=user_query.query_text,
                        filters=chroma_filter,  # Use ChromaDB compatible filter
                        limit=user_query.limit
                    )
                    
                    print(f"Fallback semantic search found {len(results)} results")
                except Exception as e:
                    print(f"Error in fallback semantic search: {e}")

      

            # Generate answer
            if results:
                answer = self.generate_answer(
                    query=user_query.query_text,
                    intent=intent,
                    results=results
                )
            else:
                answer = "I couldn't find any relevant survey questions about that topic in our dataset."

            # Collect context used
            context_used = [result.question.variable_name for result in results]

            return ProcessedQuery(
                original_query=user_query.query_text,
                intent=intent,
                results=results,
                answer=answer,
                context_used=context_used
            )

        except Exception as e:
            # Fallback response for any errors
            print(f"Error processing query: {e}")
            return ProcessedQuery(
                original_query=user_query.query_text,
                intent=QueryIntent(
                    primary_intent="search",
                    secondary_intent=None,
                    filter_criteria={},
                    target_variables=[],
                    time_periods=[],
                    analysis_type=None,
                    confidence=0.5
                ),
                results=[],
                answer=f"I encountered an issue while processing your query. Please try rephrasing or asking a more specific question about the survey data.",
                context_used=[]
            )

    def explain_variable(self, variable_name: str) -> str:
        """
        Generate an explanation for a specific variable with error handling.

        Args:
            variable_name: The variable to explain

        Returns:
            Explanation text
        """
        # Create cache key for variable explanations
        cache_key = self._get_cache_key('explain', variable_name)

        # Check caches
        if cache_key in self._memory_cache.get('explain', {}):
            print(f"Using memory cache for explanation of {variable_name}")
            return self._memory_cache.get('explain', {}).get(cache_key)

        # Check disk cache
        cached_explanation = self.cache_manager.get(cache_key)
        if cached_explanation:
            print(f"Using disk cache for explanation of {variable_name}")
            # Ensure explain cache exists in memory
            if 'explain' not in self._memory_cache:
                self._memory_cache['explain'] = {}
            self._memory_cache['explain'][cache_key] = cached_explanation
            return cached_explanation

    def compare_waves(self, variable_name: str, waves: List[str]) -> str:
        """
        Compare a variable across different waves with error handling.

        Args:
            variable_name: The variable to compare
            waves: List of waves to compare

        Returns:
            Comparison text
        """
        # Create cache key based on variable name and waves
        cache_key = self._get_cache_key('compare', variable_name, tuple(sorted(waves)))

        # Check memory cache first
        if 'compare' in self._memory_cache and cache_key in self._memory_cache['compare']:
            print(f"Using memory cache for comparison of {variable_name} across waves")
            return self._memory_cache['compare'][cache_key]

        # Check disk cache
        cached_comparison = self.cache_manager.get(cache_key)
        if cached_comparison:
            print(f"Using disk cache for comparison of {variable_name} across waves")
            # Ensure compare cache exists in memory
            if 'compare' not in self._memory_cache:
                self._memory_cache['compare'] = {}
            self._memory_cache['compare'][cache_key] = cached_comparison
            return cached_comparison

        try:
            # Get questions across waves
            questions = []
            for wave in waves:
                # Filter in the data manager
                filtered = self.data_manager.filter_questions(
                    filters={"variable_name": variable_name, "wave": wave},
                    limit=1
                )
                if filtered:
                    questions.append(filtered[0])

            if not questions:
                comparison = f"Variable {variable_name} not found in the specified waves."

                # Cache the negative result
                if 'compare' not in self._memory_cache:
                    self._memory_cache['compare'] = {}
                self._memory_cache['compare'][cache_key] = comparison
                self.cache_manager.set(cache_key, comparison)

                return comparison

            if len(questions) < 2:
                comparison = f"Variable {variable_name} was only found in {len(questions)} wave. At least 2 waves are needed for comparison."

                # Cache the insufficient result
                if 'compare' not in self._memory_cache:
                    self._memory_cache['compare'] = {}
                self._memory_cache['compare'][cache_key] = comparison
                self.cache_manager.set(cache_key, comparison)

                return comparison

            # Create context for each question
            context_parts = []
            for i, question in enumerate(questions):
                context = create_structured_context(question)
                context_parts.append(f"[WAVE: {question.wave}]\n{context}")

            context_text = "\n\n".join(context_parts)

            # Prompt template
            template = """
                You are an AI assistant analyzing longitudinal survey data.

                TASK: Compare the variable {variable_name} across different waves.

                DATA:
                {context}

                Provide a comparison analysis that includes:
                1. Changes in response distributions over time
                2. Notable trends or patterns
                3. Possible explanations for any changes
                4. Implications of these findings

                COMPARISON ANALYSIS:
                """

            prompt = PromptTemplate(
                template=template,
                input_variables=["variable_name", "context"]
            )

            # Create a one-off chain using LCEL pattern
            chain = prompt | self.llm

            # Generate and return comparison
            comparison = chain.invoke({
                "variable_name": variable_name,
                "context": context_text
            })

            # Cache the result
            if 'compare' not in self._memory_cache:
                self._memory_cache['compare'] = {}
            self._memory_cache['compare'][cache_key] = comparison
            self.cache_manager.set(cache_key, comparison)

            return comparison

        except Exception as e:
            print(f"Error in compare_waves: {e}")

            # Fallback response
            if questions:
                fallback = f"Comparing variable {variable_name} across {len(questions)} waves:\n\n"

                for q in questions:
                    fallback += f"- Wave {q.wave}: {q.description}\n"
                    fallback += f"  Question: {q.question}\n"
                    fallback += f"  Response options: {len(q.response_items)}\n\n"
            else:
                fallback = f"Variable {variable_name} not found in the specified waves. Please check the variable name and waves and try again."

            # Cache the fallback response
            if 'compare' not in self._memory_cache:
                self._memory_cache['compare'] = {}
            self._memory_cache['compare'][cache_key] = fallback
            self.cache_manager.set(cache_key, fallback)

            return fallback<|MERGE_RESOLUTION|>--- conflicted
+++ resolved
@@ -487,135 +487,97 @@
                         )
                     )
 
-<<<<<<< HEAD
-        # Apply filters from intent, including time periods
+        # Apply filters from intent
         filters = {}
-
-        # IMPORTANT FIX: Add time_periods to filters if present
-        if intent.time_periods:
-            print(f"Filtering by time periods: {intent.time_periods}")
-            filters["wave"] = intent.time_periods
-        else:
-            # Use all available waves if none specified
-            available_waves = self.data_manager.get_unique_values("wave")
-            print(f"No time periods specified, using all available waves: {available_waves}")
-            filters["wave"] = available_waves
-
-        # Check if there are any other filter criteria in the intent
-        if intent.filter_criteria:
-            # Merge with existing filters
-            filters.update(intent.filter_criteria)
-            
-        print(f"Applied filters: {filters}")
 
         # Get a larger set of questions to search through
         try:
-            # IMPORTANT FIX: Pass filters to filter_questions to apply the time period filter
-            # and use balanced sampling with a higher limit
-            all_questions = self.data_manager.filter_questions(
-                filters=filters, 
-                limit=1000,  # Increased from 500
-                balanced=True
-            )
-            print(f"Retrieved {len(all_questions)} questions after filtering")
-=======
-        # If we need more results
-        if len(results) < limit:
-            remaining_limit = limit - len(results)
-
-            # Prepare filters
-            filters = {}
->>>>>>> 10fe9366
-
-            # Add time period filters if present
-            if intent.time_periods:
-                filters["wave"] = intent.time_periods
-
-            # Add other filters from intent
-            if intent.filter_criteria:
-                for key, value in intent.filter_criteria.items():
-                    if key not in filters:
-                        filters[key] = value
-
-            # Get existing variables to avoid duplicates
+            all_questions = self.data_manager.filter_questions(limit=500)
+
+            # Prioritize direct keyword matches with categorization
+            exact_matches = []  # For perfect or near-perfect matches
+            good_matches = []  # For good but not perfect matches
+            partial_matches = []  # For partial matches
+
+            for question in all_questions:
+                description_lower = question.description.lower() if question.description else ""
+                question_text_lower = question.question.lower() if question.question else ""
+                combined_text = f"{description_lower} {question_text_lower}"
+
+                # Calculate match quality metrics
+                exact_phrase_match = query_lower in combined_text
+
+                # Count matching terms
+                matching_terms = sum(1 for term in query_terms if term in combined_text)
+                match_ratio = matching_terms / len(query_terms) if query_terms else 0
+
+                # Matching score calculation that considers phrase matches and term matches
+                if exact_phrase_match:
+                    # Direct phrase match (highest priority) - INCREASED THRESHOLD
+                    exact_matches.append(
+                        QueryResult(
+                            question=question,
+                            similarity_score=0.98,  # Increased from 0.95
+                            relevance_explanation=f"Direct match for query phrase in variable text"
+                        )
+                    )
+                elif match_ratio == 1.0:
+                    # All terms match but not as a complete phrase - INCREASED THRESHOLD
+                    exact_matches.append(
+                        QueryResult(
+                            question=question,
+                            similarity_score=0.95,  # Increased from 0.9
+                            relevance_explanation=f"All query terms found in variable text"
+                        )
+                    )
+                elif match_ratio >= 0.75:
+                    # Most terms match - INCREASED THRESHOLD
+                    good_matches.append(
+                        QueryResult(
+                            question=question,
+                            similarity_score=0.88,  # Increased from 0.85
+                            relevance_explanation=f"Most query terms found in variable text"
+                        )
+                    )
+                elif match_ratio >= 0.5:
+                    # Half or more terms match - INCREASED THRESHOLD
+                    partial_matches.append(
+                        QueryResult(
+                            question=question,
+                            similarity_score=0.78,  # Increased from 0.75
+                            relevance_explanation=f"Some query terms found in variable text"
+                        )
+                    )
+
+            # Add matches in priority order, avoiding duplicates
             existing_vars = {result.question.variable_name for result in results}
 
-            try:
-                # Use hybrid search with proper error handling
-                hybrid_results = self.data_manager.hybrid_search(
-                    query_text=query,
-                    filters=filters,  # This will be properly handled now
-                    limit=remaining_limit * 2
-                )
-
-                # Filter out duplicates
-                hybrid_results = [r for r in hybrid_results
-                                  if r.question.variable_name not in existing_vars]
-
-                # Add to results
-                results.extend(hybrid_results[:remaining_limit])
-
-            except Exception as e:
-                print(f"Error in hybrid search during find_relevant_questions: {e}")
-                # Try fallback to direct semantic search
-                try:
-                    semantic_results = self.data_manager.query_similar(
-                        query_text=query,
-                        filters={},  # Empty filters should now be handled correctly
-                        limit=remaining_limit
-                    )
-
-                    # Filter out duplicates
-                    semantic_results = [r for r in semantic_results
-                                        if r.question.variable_name not in existing_vars]
-
-                    # Add to results
-                    results.extend(semantic_results[:remaining_limit])
-
-<<<<<<< HEAD
+            # Define a helper function to add matches without duplicates
+            def add_matches(matches, existing_vars, results):
+                for match in matches:
+                    if match.question.variable_name not in existing_vars:
+                        results.append(match)
+                        existing_vars.add(match.question.variable_name)
+
+            # Add matches in priority order
+            add_matches(exact_matches, existing_vars, results)
+            add_matches(good_matches, existing_vars, results)
+            add_matches(partial_matches, existing_vars, results)
+
+        except Exception as e:
+            print(f"Error in direct text matching: {e}")
+
         # If we haven't reached the limit yet, perform semantic search
         if len(results) < limit:
             remaining = limit - len(results)
             existing_vars = {result.question.variable_name for result in results}
-            
-            try:
-                # IMPORTANT FIX: Also pass filters to semantic search for consistency
-                semantic_results = self.data_manager.query_similar(
-                    query_text=query,
-                    filters=filters,  # Pass the filters including time_periods
-                    limit=remaining
-                )
-                
-                # Filter out variables we already have
-                for result in semantic_results:
-                    if result.question.variable_name not in existing_vars:
-                        results.append(result)
-                        existing_vars.add(result.question.variable_name)
-                        
-                print(f"Added {len(semantic_results)} results from semantic search")
-            except Exception as e:
-                print(f"Error in semantic search: {e}")
-=======
-                except Exception as se:
-                    print(f"Fallback search also failed: {se}")
->>>>>>> 10fe9366
-
-        # Sort by relevance
+
+        # Sort results by similarity score to ensure most relevant are first
         results.sort(key=lambda x: x.similarity_score, reverse=True)
 
-<<<<<<< HEAD
         # Limit the results
         final_results = results[:limit]
-        
-        # Debug: Print distribution of waves in results
-        wave_distribution = {}
-        for result in final_results:
-            wave = result.question.wave
-            wave_distribution[wave] = wave_distribution.get(wave, 0) + 1
-        print(f"Wave distribution in results: {wave_distribution}")
-
-=======
->>>>>>> 10fe9366
+
         # Cache the results
         final_results = results[:limit]
         self._memory_cache['query'][cache_key] = final_results
