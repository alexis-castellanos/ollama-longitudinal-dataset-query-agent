import json
import uuid
import hashlib
import re
import numpy as np
from typing import List, Dict, Any, Optional, Tuple

# Updated imports using newer package structure
import chromadb
import pandas as pd
from chromadb.config import Settings
<<<<<<< HEAD
from langchain_ollama import OllamaEmbeddings  # Updated import
from langchain_chroma import Chroma  # Updated import
=======
from langchain_community.embeddings import OllamaEmbeddings
from langchain_chroma import Chroma
>>>>>>> 10fe9366
from pydantic import ValidationError

# Local imports
from src.data_models import SurveyData, SurveyQuestion, EmbeddingRecord, QueryResult
from src.utils import clean_text, format_response_summary, normalize_query



class DataManager:
    """
    Handles all data operations including loading, processing,
    embedding, and vector database management.
    """

    def __init__(self,
                 data_path: str,
                 embeddings_model: str = "nomic-embed-text",
                 chroma_persist_directory: str = "./chroma_db",
                 collection_name: str = "survey_data"):
        """
        Initialize the DataManager.

        Args:
            data_path: Path to the JSON data file
            embeddings_model: Name of the embeddings model to use with Ollama
            chroma_persist_directory: Directory to persist ChromaDB
            collection_name: Name of the ChromaDB collection
        """
        self.data_path = data_path
        self.embeddings_model = embeddings_model
        self.chroma_persist_directory = chroma_persist_directory
        self.collection_name = collection_name

        # Initialize empty containers
        self.raw_data = []
        self.survey_data = None
        self.df = None

        # Will be initialized later
        self.embedding_client = None
        self.vector_db = None
        self.chroma_client = None
        self.collection = None

        # Cache for vector searches
        self._vector_search_cache = {}

        # Cache for keyword searches
        self._keyword_search_cache = {}

        # Cache for hybrid searches
        self._hybrid_search_cache = {}

        # Cache manager will be assigned externally if needed
        self.cache_manager = None

    def load_data(self) -> SurveyData:
        """Load survey data from JSON file."""
        try:
            with open(self.data_path, 'r') as f:
                self.raw_data = json.load(f)

            # Parse data with Pydantic model
            self.survey_data = SurveyData.from_json(self.raw_data)
            print(f"Successfully loaded {len(self.survey_data.questions)} survey questions")

            # Also create a DataFrame for easier filtering and analysis
            self.df = self._create_dataframe()

            return self.survey_data

        except (FileNotFoundError, json.JSONDecodeError, ValidationError) as e:
            print(f"Error loading data: {str(e)}")
            raise

    def _create_dataframe(self) -> pd.DataFrame:
        """Convert survey data to pandas DataFrame for analysis."""
        records = []

        for q in self.survey_data.questions:
            # Create a base record with metadata
            base_record = {
                "id": str(q.id),
                "variable_name": q.variable_name,
                "description": q.description,
                "section": q.section,
                "level": q.level,
                "type": q.type,
                "wave": q.wave,
                "question": q.question
            }

            # Add response statistics
            response_counts = {}
            for resp in q.response_items:
                if resp.count is not None:
                    # Clean the response option text
                    option_key = resp.option.replace("Blank.  INAP (Inapplicable); Partial Interview", "INAP")
                    response_counts[option_key] = resp.count

            # Merge the dictionaries
            record = {**base_record, **response_counts}
            records.append(record)

        return pd.DataFrame(records)
    
    def initialize_vector_db(self):
        """Initialize ChromaDB and embedding model."""
        # Initialize embeddings
        try:
            # Set fixed random seed for deterministic behavior
            np.random.seed(42)

            # Initialize embeddings using updated import path
            self.embedding_client = OllamaEmbeddings(
                model=self.embeddings_model,
                base_url="http://localhost:11434"  # Explicitly set base URL
            )

            # Initialize ChromaDB
            self.chroma_client = chromadb.PersistentClient(
                path=self.chroma_persist_directory,
                settings=Settings(anonymized_telemetry=False)
            )

            # Check if collection exists, if not create it
            try:
                # Try to get the collection if it exists
                try:
                    self.collection = self.chroma_client.get_collection(name=self.collection_name)
                    print(f"Found existing collection '{self.collection_name}' with {self.collection.count()} records")
                except Exception as get_error:
                    print(f"Could not get collection: {str(get_error)}")
                    # If getting fails, try creating it
                    try:
                        # If we get a UniqueConstraintError, the collection exists but something is wrong
                        # Try deleting it first and then recreating it
                        try:
                            self.chroma_client.delete_collection(name=self.collection_name)
                            print(f"Deleted existing problematic collection '{self.collection_name}'")
                        except Exception as delete_error:
                            # If delete fails, it probably doesn't exist
                            print(f"Note: Could not delete collection: {str(delete_error)}")

                        # Now try to create it
                        self.collection = self.chroma_client.create_collection(
                            name=self.collection_name,
                            metadata={"description": "Survey question data with embeddings"}
                        )
                        print(f"Created new collection '{self.collection_name}'")
                    except Exception as create_error:
                        print(f"Failed to create collection: {str(create_error)}")
                        # One last attempt - try to get it again
                        self.collection = self.chroma_client.get_collection(name=self.collection_name)
                        print(f"Retrieved collection on final attempt")
            except Exception as e:
                print(f"Fatal error with ChromaDB: {str(e)}")
                raise

            # Initialize LangChain's Chroma wrapper with updated import
            self.vector_db = Chroma(
                client=self.chroma_client,
                collection_name=self.collection_name,
                embedding_function=self.embedding_client
            )

            return self.vector_db

        except Exception as e:
            print(f"Error initializing vector database: {str(e)}")
            raise

    # The rest of the class remains the same...

    def prepare_embedding_records(self) -> List[EmbeddingRecord]:
        """Prepare records for embedding."""
        if self.survey_data is None:
            raise ValueError("Data not loaded. Call load_data() first.")

        embedding_records = []

        for question in self.survey_data.questions:
            # Format a summary of responses
            response_summary = format_response_summary(question.response_items)

            # Create an embedding record
            record = EmbeddingRecord(
                id=str(uuid.uuid4()),  # Generate a new ID for the embedding record
                question_id=str(question.id),
                variable_name=question.variable_name,
                description=question.description,
                question_text=clean_text(question.question),
                response_summary=response_summary,
                wave=question.wave,
                section=question.section,
                level=question.level,
                metadata={
                    "variable_name": question.variable_name,
                    "description": question.description,
                    "wave": question.wave,
                    "section": question.section,
                    "level": question.level
                }
            )
            embedding_records.append(record)

        return embedding_records

    def embed_and_store(self):
        """Embed survey questions and store in ChromaDB."""
        if self.vector_db is None:
            raise ValueError("Vector DB not initialized. Call initialize_vector_db() first.")

        # Use fixed random seed for embedding consistency
        np.random.seed(42)

        # Prepare records
        embedding_records = self.prepare_embedding_records()

        # Prepare data for ChromaDB
        ids = [record.id for record in embedding_records]

        # Create document texts that combine question and response data
        # Include wave information prominently for better wave-specific searches
        documents = [
            f"Wave: {record.wave}\nVariable: {record.variable_name}\nDescription: {record.description}\n"
            f"Question: {record.question_text}\nResponses: {record.response_summary}"
            for record in embedding_records
        ]

        # Prepare metadata
        metadatas = [record.metadata for record in embedding_records]

        # Add to ChromaDB collection
        batch_size = 100  # Process in batches to avoid memory issues
        total_records = len(embedding_records)

        for i in range(0, total_records, batch_size):
            end_idx = min(i + batch_size, total_records)
            print(f"Adding records {i} to {end_idx}...")

            batch_ids = ids[i:end_idx]
            batch_docs = documents[i:end_idx]
            batch_metadata = metadatas[i:end_idx]

            # Add documents to ChromaDB via LangChain's Chroma wrapper
            self.vector_db.add_texts(
                texts=batch_docs,
                metadatas=batch_metadata,
                ids=batch_ids
            )

        print(f"Successfully embedded and stored {total_records} records")

    def _get_cache_key(self, prefix, query_text, filters=None, limit=5):
        """Create a consistent cache key for vector searches."""
        # Normalize the query for consistent caching
        normalized_query = normalize_query(query_text)
        # Include filters and limit in the key
        if filters:
            filters_str = str(sorted([(k, v) for k, v in filters.items()]))
        else:
            filters_str = "None"

        # Create the full key string
        key_str = f"{normalized_query}_{filters_str}_{limit}"
        # Hash it for shorter keys
        return f"{prefix}_{hashlib.md5(key_str.encode()).hexdigest()}"

 

    def query_similar(self,
                    query_text: str,
                    filters: Dict[str, Any] = None,
                    limit: int = 5) -> List[QueryResult]:
        """
        Query the vector database for similar questions.
        """
        if self.vector_db is None:
            raise ValueError("Vector DB not initialized. Call initialize_vector_db() first.")

        # Ensure filters is never None
        if filters is None:
            filters = {}

        # Only pass filter to Chroma if it's not empty
        chroma_filter = filters if filters else None

        # Create a cache key
        cache_key = self._get_cache_key("vector_search", query_text, filters, limit)

        # Check cache
        if cache_key in self._vector_search_cache:
            print(f"Using memory cache for vector search: {query_text}")
            return self._vector_search_cache[cache_key]

        if self.cache_manager:
            cached_results = self.cache_manager.get(cache_key)
            if cached_results:
                print(f"Using disk cache for vector search: {query_text}")
                self._vector_search_cache[cache_key] = cached_results
                return cached_results

        # Set fixed random seed
        np.random.seed(42)

<<<<<<< HEAD
        # Convert filters for ChromaDB
        chroma_filters = None
        if filters and "wave" in filters and isinstance(filters["wave"], list):
            # ChromaDB expects a different structure for list filters
            wave_list = filters["wave"]
            
            # Ensure proper wave format with " Core" suffix
            formatted_waves = []
            for wave in wave_list:
                if isinstance(wave, str) and " Core" not in wave:
                    formatted_waves.append(f"{wave} Core")
                else:
                    formatted_waves.append(wave)
            
            # Create OR conditions for each wave
            chroma_filters = {"$or": []}
            for wave in formatted_waves:
                chroma_filters["$or"].append({"wave": {"$eq": wave}})
            
            print(f"Using ChromaDB OR filter for waves: {formatted_waves}")
        elif filters:
            # For other filters, just ensure wave formatting if present
            chroma_filters = {}
            for key, value in filters.items():
                if key == "wave" and isinstance(value, str) and " Core" not in value:
                    chroma_filters[key] = f"{value} Core"
                else:
                    chroma_filters[key] = value

        try:
            # Perform the similarity search with appropriate filters
            if chroma_filters:
                print(f"Executing vector search with filters: {chroma_filters}")
                results = self.vector_db.similarity_search_with_score(
                    query=query_text,
                    k=limit,
                    filter=chroma_filters
                )
            else:
                # No filters
                results = self.vector_db.similarity_search_with_score(
                    query=query_text,
                    k=limit
                )

            # Process results
            query_results = []
            for doc, score in results:
                # Extract the question ID from metadata
                metadata = doc.metadata
                variable_name = metadata.get("variable_name")

                # Find the corresponding survey question
                question = next(
                    (q for q in self.survey_data.questions if q.variable_name == variable_name),
                    None
                )

                if question:
                    # Convert similarity score (lower is better) to 0-1 scale (higher is better)
                    normalized_score = 1.0 - min(score, 1.0)

                    result = QueryResult(
                        question=question,
                        similarity_score=normalized_score,
                        relevance_explanation=f"This question about '{question.description}' is similar to your query."
                    )
                    query_results.append(result)

            # Cache results in memory
            self._vector_search_cache[cache_key] = query_results
=======
        try:
            # Perform the similarity search with proper filter handling
            results = self.vector_db.similarity_search_with_score(
                query=query_text,
                k=limit,
                filter=chroma_filter  # Only pass filter if not empty
            )

            # Process results
            query_results = []
            for doc, score in results:
                metadata = doc.metadata
                variable_name = metadata.get("variable_name")

                question = next(
                    (q for q in self.survey_data.questions if q.variable_name == variable_name),
                    None
                )

                if question:
                    normalized_score = 1.0 - min(score, 1.0)
                    result = QueryResult(
                        question=question,
                        similarity_score=normalized_score,
                        relevance_explanation=f"This question about '{question.description}' is similar to your query."
                    )
                    query_results.append(result)

            # Cache results
            self._vector_search_cache[cache_key] = query_results
            if self.cache_manager:
                self.cache_manager.set(cache_key, query_results)

            return query_results

        except Exception as e:
            print(f"Error in vector search: {e}")
            return []

    def keyword_search(self,
                       query_text: str,
                       filters: Dict[str, Any] = None,
                       limit: int = 5) -> List[QueryResult]:
        """
        Perform a keyword-based search for survey questions.

        Args:
            query_text: The query text
            filters: Metadata filters to apply
            limit: Maximum number of results to return

        Returns:
            List of QueryResult objects
        """
        # Create a cache key
        cache_key = self._get_cache_key("keyword_search", query_text, filters, limit)

        # Check in-memory cache first
        if cache_key in self._keyword_search_cache:
            print(f"Using memory cache for keyword search: {query_text}")
            return self._keyword_search_cache[cache_key]

        # Check disk cache if available
        if self.cache_manager:
            cached_results = self.cache_manager.get(cache_key)
            if cached_results:
                print(f"Using disk cache for keyword search: {query_text}")
                # Also store in memory cache for faster future access
                self._keyword_search_cache[cache_key] = cached_results
                return cached_results

        # Clean query and split into terms
        # Remove special characters and convert to lowercase
        clean_query = re.sub(r'[^\w\s]', '', query_text.lower())
        query_terms = clean_query.split()

        if not query_terms:
            return []

        # Start with all questions or filtered questions
        if self.df is None:
            raise ValueError("Data not loaded. Call load_data() first.")

        # Apply filters if provided
        filtered_df = self.df
        if filters:
            for key, value in filters.items():
                field_name = key
                # Convert variable_name to DataFrame column name if needed
                if key == "variable_name":
                    field_name = "variable_name"

                if field_name in filtered_df.columns:
                    if isinstance(value, list):
                        filtered_df = filtered_df[filtered_df[field_name].isin(value)]
                    else:
                        filtered_df = filtered_df[filtered_df[field_name] == value]

        # Calculate match scores for each question
        scores = {}

        for _, row in filtered_df.iterrows():
            variable_name = row["variable_name"]
            description = str(row["description"]).lower() if pd.notna(row["description"]) else ""
            question_text = str(row["question"]).lower() if pd.notna(row["question"]) else ""
            wave = str(row["wave"]).lower() if pd.notna(row["wave"]) else ""

            # Combine text fields for matching
            combined_text = f"{variable_name.lower()} {description} {question_text} {wave}"

            # Calculate score
            # Exact variable name match gets highest score
            if variable_name.lower() == query_text.lower():
                scores[variable_name] = 1.0
                continue

            # Check for direct phrase matches (highest priority)
            if query_text.lower() in combined_text:
                scores[variable_name] = 0.95
                continue

            # Count matching terms and calculate ratio
            matching_terms = sum(1 for term in query_terms if term in combined_text)
            match_ratio = matching_terms / len(query_terms) if query_terms else 0

            # Only include if there's at least one match
            if match_ratio > 0:
                # Boost if matches occur in variable name
                if any(term in variable_name.lower() for term in query_terms):
                    match_ratio += 0.1

                # Boost if matches occur in description
                if any(term in description for term in query_terms):
                    match_ratio += 0.05

                # Boost if matches occur in question text
                if any(term in question_text for term in query_terms):
                    match_ratio += 0.05

                # Normalize to ensure score doesn't exceed 1.0
                scores[variable_name] = min(match_ratio, 0.9)  # Cap below exact/phrase matches

        # Convert top results to QueryResult objects
        query_results = []

        # Sort by score in descending order and take top 'limit'
        sorted_vars = sorted(scores.items(), key=lambda x: x[1], reverse=True)[:limit]

        for variable_name, score in sorted_vars:
            # Find the corresponding survey question
            question = next(
                (q for q in self.survey_data.questions if q.variable_name == variable_name),
                None
            )

            if question:
                # Create relevance explanation based on score
                if score >= 0.95:
                    explanation = f"Perfect match for variable {variable_name}"
                elif score >= 0.8:
                    explanation = f"Strong keyword match for '{query_text}' in variable {variable_name}"
                elif score >= 0.5:
                    explanation = f"Good keyword match for '{query_text}' in variable {variable_name}"
                else:
                    explanation = f"Partial keyword match for '{query_text}' in variable {variable_name}"

                result = QueryResult(
                    question=question,
                    similarity_score=score,
                    relevance_explanation=explanation
                )
                query_results.append(result)

        # Cache results in memory
        self._keyword_search_cache[cache_key] = query_results
>>>>>>> 10fe9366

            # Cache to disk if available
            if self.cache_manager:
                self.cache_manager.set(cache_key, query_results)

            return query_results
    
        except Exception as e:
            print(f"Error in vector search: {e}")
            # Fallback to a simpler approach - no filtering
            try:
                print("Trying fallback search without filters")
                results = self.vector_db.similarity_search_with_score(
                    query=query_text,
                    k=limit
                )
                
                # Process results (same as above)
                query_results = []
                for doc, score in results:
                    metadata = doc.metadata
                    variable_name = metadata.get("variable_name")
                    question = next(
                        (q for q in self.survey_data.questions if q.variable_name == variable_name),
                        None
                    )
                    if question:
                        normalized_score = 1.0 - min(score, 1.0)
                        result = QueryResult(
                            question=question,
                            similarity_score=normalized_score,
                            relevance_explanation=f"This question about '{question.description}' is similar to your query."
                        )
                        query_results.append(result)
                        
                return query_results
                
            except Exception as e2:
                print(f"Error in fallback search: {e2}")
                return []
       

    def hybrid_search(self,
                      query_text: str,
                      filters: Dict[str, Any] = None,
                      limit: int = 5) -> List[QueryResult]:
        """
        Perform a hybrid search combining vector similarity and keyword matching.
        """
        # Ensure filters is never None
        if filters is None:
            filters = {}

        # Create a cache key
        cache_key = self._get_cache_key("hybrid_search", query_text, filters, limit)

        # Check in-memory cache first
        if cache_key in self._hybrid_search_cache:
            print(f"Using memory cache for hybrid search: {query_text}")
            return self._hybrid_search_cache[cache_key]

        # Check disk cache if available
        if self.cache_manager:
            cached_results = self.cache_manager.get(cache_key)
            if cached_results:
                print(f"Using disk cache for hybrid search: {query_text}")
                self._hybrid_search_cache[cache_key] = cached_results
                return cached_results

        # Set a higher limit for individual searches to ensure good coverage
        search_limit = min(limit * 2, 20)

        try:
            # Get results from both search methods with proper error handling
            try:
                vector_results = self.query_similar(query_text, filters, search_limit)
            except Exception as e:
                print(f"Vector search error in hybrid search: {e}")
                vector_results = []

            try:
                keyword_results = self.keyword_search(query_text, filters, search_limit)
            except Exception as e:
                print(f"Keyword search error in hybrid search: {e}")
                keyword_results = []

            # If both methods failed, return empty list
            if not vector_results and not keyword_results:
                print("Both search methods failed in hybrid search")
                return []

            # Combine results with deduplication
            seen_variables = set()
            hybrid_results = []

            # Helper function to add results with deduplication
            def add_results(results, hybrid_results, seen_variables, is_keyword=False):
                for result in results:
                    var_name = result.question.variable_name
                    if var_name not in seen_variables:
                        if is_keyword:
                            result.similarity_score = min(1.0, result.similarity_score * 1.05)
                        hybrid_results.append(result)
                        seen_variables.add(var_name)

            # First add exact variable name matches
            exact_var_matches = [r for r in keyword_results if r.similarity_score >= 0.95]
            add_results(exact_var_matches, hybrid_results, seen_variables, True)

            # Then interleave remaining results
            keyword_idx = 0
            vector_idx = 0
            remaining_keyword = [r for r in keyword_results if r.similarity_score < 0.95]

            while len(hybrid_results) < limit:
                # Add a keyword result if available
                if keyword_idx < len(remaining_keyword):
                    add_results([remaining_keyword[keyword_idx]], hybrid_results, seen_variables, True)
                    keyword_idx += 1

                # Break if we've reached the limit
                if len(hybrid_results) >= limit:
                    break

                # Add a vector result if available
                if vector_idx < len(vector_results):
                    add_results([vector_results[vector_idx]], hybrid_results, seen_variables)
                    vector_idx += 1

                # Break if both lists are exhausted
                if keyword_idx >= len(remaining_keyword) and vector_idx >= len(vector_results):
                    break

            # Sort and limit results
            hybrid_results.sort(key=lambda x: x.similarity_score, reverse=True)
            final_results = hybrid_results[:limit]

            # Cache results
            self._hybrid_search_cache[cache_key] = final_results
            if self.cache_manager:
                self.cache_manager.set(cache_key, final_results)

            return final_results

        except Exception as e:
            print(f"Error in hybrid search: {e}")
            return []

    def filter_questions(self,
                        filters: Dict[str, Any] = None,
                        limit: int = 100,
                        balanced: bool = True) -> List[SurveyQuestion]:
        """
        Filter questions based on metadata criteria.

        Args:
            filters: Dictionary of filter criteria
            limit: Maximum number of results
            balanced: If True, retrieve balanced samples from each wave

        Returns:
            List of SurveyQuestion objects
        """
        if self.df is None:
            raise ValueError("Data not loaded. Call load_data() first.")

        # Start with full dataset
        filtered_df = self.df

        # Apply filters if provided
        if filters:
            for key, value in filters.items():
                if key in filtered_df.columns:
                    if isinstance(value, list):
                        # For wave filtering, ensure proper format with " Core" suffix
                        if key == "wave":
                            # Make sure values have " Core" suffix if needed
                            formatted_values = []
                            for item in value:
                                if isinstance(item, str) and " Core" not in item:
                                    formatted_values.append(f"{item} Core")
                                else:
                                    formatted_values.append(item)
                            filtered_df = filtered_df[filtered_df[key].isin(formatted_values)]
                        else:
                            filtered_df = filtered_df[filtered_df[key].isin(value)]
                    else:
                        # For single values, also handle formatting for wave
                        if key == "wave" and isinstance(value, str) and " Core" not in value:
                            value = f"{value} Core"
                        filtered_df = filtered_df[filtered_df[key] == value]

        # Get balanced results if requested
        if balanced and "wave" in filtered_df.columns and limit is not None:
            # Group by wave
            wave_groups = filtered_df.groupby("wave")
            
            # Calculate how many samples per wave
            num_waves = len(wave_groups)
            if num_waves == 0:
                return []
                
            samples_per_wave = max(1, limit // num_waves)
            print(f"Balanced sampling: {samples_per_wave} samples per wave from {num_waves} waves")
            
            # Sample from each wave
            result_df = pd.DataFrame()
            for wave, group in wave_groups:
                if len(group) > 0:
                    # If group is smaller than samples_per_wave, take all; otherwise sample
                    if len(group) <= samples_per_wave:
                        wave_sample = group
                    else:
                        # Use random seed for deterministic sampling
                        np.random.seed(42)
                        wave_sample = group.sample(samples_per_wave)
                    
                    print(f"Sampled {len(wave_sample)} questions from wave {wave}")
                    result_df = pd.concat([result_df, wave_sample])
                
            # If we have fewer than limit, add more samples randomly
            if len(result_df) < limit and len(filtered_df) > len(result_df):
                remaining = limit - len(result_df)
                # Exclude rows already in result_df
                remaining_df = filtered_df[~filtered_df.index.isin(result_df.index)]
                if len(remaining_df) > 0:
                    np.random.seed(42)  # For deterministic sampling
                    additional = remaining_df.sample(min(remaining, len(remaining_df)))
                    result_df = pd.concat([result_df, additional])
                    print(f"Added {len(additional)} additional samples to reach limit")
                    
            filtered_df = result_df
        elif limit is not None:
            # Apply standard limit if not using balanced sampling
            filtered_df = filtered_df.head(limit)

        # Convert back to SurveyQuestion objects
        result_questions = []
        for _, row in filtered_df.iterrows():
            question_id = row["id"]
            # Find the corresponding survey question
            question = next(
                (q for q in self.survey_data.questions if str(q.id) == question_id),
                None
            )
            if question:
                result_questions.append(question)

        return result_questions

    def get_question_by_variable(self, variable_name: str) -> Optional[SurveyQuestion]:
        """Get a question by its variable name."""
        if self.survey_data is None:
            raise ValueError("Data not loaded. Call load_data() first.")

        return next(
            (q for q in self.survey_data.questions if q.variable_name == variable_name),
            None
        )

    def get_unique_values(self, field: str) -> List[str]:
        """Get unique values for a specific field."""
        if self.df is None:
            raise ValueError("Data not loaded. Call load_data() first.")

        if field in self.df.columns:
            return self.df[field].unique().tolist()
        return []

    def get_waves_summary(self) -> Dict[str, int]:
        """Get a summary of questions by wave."""
        if self.df is None:
            raise ValueError("Data not loaded. Call load_data() first.")

        return self.df["wave"].value_counts().to_dict()

    def get_sections_summary(self) -> Dict[str, int]:
        """Get a summary of questions by section."""
        if self.df is None:
            raise ValueError("Data not loaded. Call load_data() first.")

        return self.df["section"].value_counts().to_dict()<|MERGE_RESOLUTION|>--- conflicted
+++ resolved
@@ -9,13 +9,8 @@
 import chromadb
 import pandas as pd
 from chromadb.config import Settings
-<<<<<<< HEAD
-from langchain_ollama import OllamaEmbeddings  # Updated import
-from langchain_chroma import Chroma  # Updated import
-=======
 from langchain_community.embeddings import OllamaEmbeddings
-from langchain_chroma import Chroma
->>>>>>> 10fe9366
+from langchain_community.vectorstores import Chroma
 from pydantic import ValidationError
 
 # Local imports
@@ -322,228 +317,20 @@
         # Set fixed random seed
         np.random.seed(42)
 
-<<<<<<< HEAD
-        # Convert filters for ChromaDB
-        chroma_filters = None
-        if filters and "wave" in filters and isinstance(filters["wave"], list):
-            # ChromaDB expects a different structure for list filters
-            wave_list = filters["wave"]
-            
-            # Ensure proper wave format with " Core" suffix
-            formatted_waves = []
-            for wave in wave_list:
-                if isinstance(wave, str) and " Core" not in wave:
-                    formatted_waves.append(f"{wave} Core")
-                else:
-                    formatted_waves.append(wave)
-            
-            # Create OR conditions for each wave
-            chroma_filters = {"$or": []}
-            for wave in formatted_waves:
-                chroma_filters["$or"].append({"wave": {"$eq": wave}})
-            
-            print(f"Using ChromaDB OR filter for waves: {formatted_waves}")
-        elif filters:
-            # For other filters, just ensure wave formatting if present
-            chroma_filters = {}
-            for key, value in filters.items():
-                if key == "wave" and isinstance(value, str) and " Core" not in value:
-                    chroma_filters[key] = f"{value} Core"
-                else:
-                    chroma_filters[key] = value
-
-        try:
-            # Perform the similarity search with appropriate filters
-            if chroma_filters:
-                print(f"Executing vector search with filters: {chroma_filters}")
-                results = self.vector_db.similarity_search_with_score(
-                    query=query_text,
-                    k=limit,
-                    filter=chroma_filters
-                )
-            else:
-                # No filters
-                results = self.vector_db.similarity_search_with_score(
-                    query=query_text,
-                    k=limit
-                )
-
-            # Process results
-            query_results = []
-            for doc, score in results:
-                # Extract the question ID from metadata
-                metadata = doc.metadata
-                variable_name = metadata.get("variable_name")
-
-                # Find the corresponding survey question
-                question = next(
-                    (q for q in self.survey_data.questions if q.variable_name == variable_name),
-                    None
-                )
-
-                if question:
-                    # Convert similarity score (lower is better) to 0-1 scale (higher is better)
-                    normalized_score = 1.0 - min(score, 1.0)
-
-                    result = QueryResult(
-                        question=question,
-                        similarity_score=normalized_score,
-                        relevance_explanation=f"This question about '{question.description}' is similar to your query."
-                    )
-                    query_results.append(result)
-
-            # Cache results in memory
-            self._vector_search_cache[cache_key] = query_results
-=======
-        try:
-            # Perform the similarity search with proper filter handling
-            results = self.vector_db.similarity_search_with_score(
-                query=query_text,
-                k=limit,
-                filter=chroma_filter  # Only pass filter if not empty
-            )
-
-            # Process results
-            query_results = []
-            for doc, score in results:
-                metadata = doc.metadata
-                variable_name = metadata.get("variable_name")
-
-                question = next(
-                    (q for q in self.survey_data.questions if q.variable_name == variable_name),
-                    None
-                )
-
-                if question:
-                    normalized_score = 1.0 - min(score, 1.0)
-                    result = QueryResult(
-                        question=question,
-                        similarity_score=normalized_score,
-                        relevance_explanation=f"This question about '{question.description}' is similar to your query."
-                    )
-                    query_results.append(result)
-
-            # Cache results
-            self._vector_search_cache[cache_key] = query_results
-            if self.cache_manager:
-                self.cache_manager.set(cache_key, query_results)
-
-            return query_results
-
-        except Exception as e:
-            print(f"Error in vector search: {e}")
-            return []
-
-    def keyword_search(self,
-                       query_text: str,
-                       filters: Dict[str, Any] = None,
-                       limit: int = 5) -> List[QueryResult]:
-        """
-        Perform a keyword-based search for survey questions.
-
-        Args:
-            query_text: The query text
-            filters: Metadata filters to apply
-            limit: Maximum number of results to return
-
-        Returns:
-            List of QueryResult objects
-        """
-        # Create a cache key
-        cache_key = self._get_cache_key("keyword_search", query_text, filters, limit)
-
-        # Check in-memory cache first
-        if cache_key in self._keyword_search_cache:
-            print(f"Using memory cache for keyword search: {query_text}")
-            return self._keyword_search_cache[cache_key]
-
-        # Check disk cache if available
-        if self.cache_manager:
-            cached_results = self.cache_manager.get(cache_key)
-            if cached_results:
-                print(f"Using disk cache for keyword search: {query_text}")
-                # Also store in memory cache for faster future access
-                self._keyword_search_cache[cache_key] = cached_results
-                return cached_results
-
-        # Clean query and split into terms
-        # Remove special characters and convert to lowercase
-        clean_query = re.sub(r'[^\w\s]', '', query_text.lower())
-        query_terms = clean_query.split()
-
-        if not query_terms:
-            return []
-
-        # Start with all questions or filtered questions
-        if self.df is None:
-            raise ValueError("Data not loaded. Call load_data() first.")
-
-        # Apply filters if provided
-        filtered_df = self.df
-        if filters:
-            for key, value in filters.items():
-                field_name = key
-                # Convert variable_name to DataFrame column name if needed
-                if key == "variable_name":
-                    field_name = "variable_name"
-
-                if field_name in filtered_df.columns:
-                    if isinstance(value, list):
-                        filtered_df = filtered_df[filtered_df[field_name].isin(value)]
-                    else:
-                        filtered_df = filtered_df[filtered_df[field_name] == value]
-
-        # Calculate match scores for each question
-        scores = {}
-
-        for _, row in filtered_df.iterrows():
-            variable_name = row["variable_name"]
-            description = str(row["description"]).lower() if pd.notna(row["description"]) else ""
-            question_text = str(row["question"]).lower() if pd.notna(row["question"]) else ""
-            wave = str(row["wave"]).lower() if pd.notna(row["wave"]) else ""
-
-            # Combine text fields for matching
-            combined_text = f"{variable_name.lower()} {description} {question_text} {wave}"
-
-            # Calculate score
-            # Exact variable name match gets highest score
-            if variable_name.lower() == query_text.lower():
-                scores[variable_name] = 1.0
-                continue
-
-            # Check for direct phrase matches (highest priority)
-            if query_text.lower() in combined_text:
-                scores[variable_name] = 0.95
-                continue
-
-            # Count matching terms and calculate ratio
-            matching_terms = sum(1 for term in query_terms if term in combined_text)
-            match_ratio = matching_terms / len(query_terms) if query_terms else 0
-
-            # Only include if there's at least one match
-            if match_ratio > 0:
-                # Boost if matches occur in variable name
-                if any(term in variable_name.lower() for term in query_terms):
-                    match_ratio += 0.1
-
-                # Boost if matches occur in description
-                if any(term in description for term in query_terms):
-                    match_ratio += 0.05
-
-                # Boost if matches occur in question text
-                if any(term in question_text for term in query_terms):
-                    match_ratio += 0.05
-
-                # Normalize to ensure score doesn't exceed 1.0
-                scores[variable_name] = min(match_ratio, 0.9)  # Cap below exact/phrase matches
-
-        # Convert top results to QueryResult objects
+        # Perform the similarity search
+        results = self.vector_db.similarity_search_with_score(
+            query=query_text,
+            k=limit,
+            filter=filters
+        )
+
+        # Process results
         query_results = []
-
-        # Sort by score in descending order and take top 'limit'
-        sorted_vars = sorted(scores.items(), key=lambda x: x[1], reverse=True)[:limit]
-
-        for variable_name, score in sorted_vars:
+        for doc, score in results:
+            # Extract the question ID from metadata
+            metadata = doc.metadata
+            variable_name = metadata.get("variable_name")
+
             # Find the corresponding survey question
             question = next(
                 (q for q in self.survey_data.questions if q.variable_name == variable_name),
@@ -551,26 +338,18 @@
             )
 
             if question:
-                # Create relevance explanation based on score
-                if score >= 0.95:
-                    explanation = f"Perfect match for variable {variable_name}"
-                elif score >= 0.8:
-                    explanation = f"Strong keyword match for '{query_text}' in variable {variable_name}"
-                elif score >= 0.5:
-                    explanation = f"Good keyword match for '{query_text}' in variable {variable_name}"
-                else:
-                    explanation = f"Partial keyword match for '{query_text}' in variable {variable_name}"
+                # Convert similarity score (lower is better) to 0-1 scale (higher is better)
+                normalized_score = 1.0 - min(score, 1.0)
 
                 result = QueryResult(
                     question=question,
-                    similarity_score=score,
-                    relevance_explanation=explanation
+                    similarity_score=normalized_score,
+                    relevance_explanation=f"This question about '{question.description}' is similar to your query."
                 )
                 query_results.append(result)
 
         # Cache results in memory
-        self._keyword_search_cache[cache_key] = query_results
->>>>>>> 10fe9366
+        self._vector_search_cache[cache_key] = query_results
 
             # Cache to disk if available
             if self.cache_manager:
